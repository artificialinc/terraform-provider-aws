# YAML generated by internal/generate/prlabels/main.go; DO NOT EDIT.
client-connections:
  - 'internal/conns/**/*'
create:
  - 'internal/create/**/*'
dependencies:
  - '.github/dependabot.yml'
documentation:
  - '**/*.md'
  - 'docs/**/*'
  - 'website/**/*'
examples:
  - 'examples/**/*'
flex:
  - 'internal/flex/**/*'
generators:
  - 'internal/**/*_gen.go'
  - 'internal/**/*_gen_test.go'
  - 'internal/**/generate.go'
  - 'internal/generate/**/*'
github_actions:
  - '.github/*.yml'
  - '.github/workflows/*.yml'
linter:
  - '.github/workflows/acctest-terraform-lint.yml'
  - '.github/workflows/terraform_provider.yml'
  - '.github/workflows/website.yml'
  - '.golangci.yml'
  - '.markdownlinkcheck.json'
  - '.markdownlint.yml'
  - '.semgrep.yml'
  - '.tflint.hcl'
  - 'providerlint/**/*'
  - 'staticcheck.conf'
pre-service-packages:
  - '**/data_source_aws_*'
  - '**/resource_aws_*'
  - 'aws/**/*'
  - 'awsproviderlint/**/*'
provider:
  - '.gitignore'
  - '.go-version'
  - '*.md'
  - 'docs/contributing/**/*'
  - 'internal/provider/**/*'
  - 'main.go'
  - 'website/docs/index.html.markdown'
repository:
  - '.github/**/*'
  - 'GNUmakefile'
  - 'infrastructure/**/*'
skaff:
  - 'skaff/**/*'
sweeper:
  - 'internal/sweep/**/*'
  - 'internal/service/**/sweep.go'
tags:
  - 'internal/**/tag_gen.go'
  - 'internal/**/tag_gen_test.go'
  - 'internal/**/tag_test.go'
  - 'internal/**/tags_gen.go'
  - 'internal/tags/**/*'
tests:
  - '**/*_test.go'
  - 'internal/**/test-fixtures/**/*'
  - 'internal/**/testdata/**/*'
  - 'internal/acctest/**/*'
verify:
  - 'internal/verify/**/*'
service/accessanalyzer:
  - 'internal/service/accessanalyzer/**/*'
  - 'website/**/accessanalyzer_*'
service/account:
  - 'internal/service/account/**/*'
  - 'website/**/account_*'
service/acm:
  - 'internal/service/acm/**/*'
  - 'website/**/acm_*'
service/acmpca:
  - 'internal/service/acmpca/**/*'
  - 'website/**/acmpca_*'
service/alexaforbusiness:
  - 'internal/service/alexaforbusiness/**/*'
  - 'website/**/alexaforbusiness_*'
service/amp:
  - 'internal/service/amp/**/*'
  - 'website/**/prometheus_*'
service/amplify:
  - 'internal/service/amplify/**/*'
  - 'website/**/amplify_*'
service/amplifybackend:
  - 'internal/service/amplifybackend/**/*'
  - 'website/**/amplifybackend_*'
service/amplifyuibuilder:
  - 'internal/service/amplifyuibuilder/**/*'
  - 'website/**/amplifyuibuilder_*'
service/apigateway:
  - 'internal/service/apigateway/**/*'
  - 'website/**/api_gateway_*'
service/apigatewaymanagementapi:
  - 'internal/service/apigatewaymanagementapi/**/*'
  - 'website/**/apigatewaymanagementapi_*'
service/apigatewayv2:
  - 'internal/service/apigatewayv2/**/*'
  - 'website/**/apigatewayv2_*'
service/appautoscaling:
  - 'internal/service/appautoscaling/**/*'
  - 'website/**/appautoscaling_*'
service/appconfig:
  - 'internal/service/appconfig/**/*'
  - 'website/**/appconfig_*'
<<<<<<< HEAD
=======
service/appconfigdata:
  - 'internal/service/appconfigdata/**/*'
  - 'website/**/appconfigdata_*'
>>>>>>> cffbd383
service/appflow:
  - 'internal/service/appflow/**/*'
  - 'website/**/appflow_*'
service/appintegrations:
  - 'internal/service/appintegrations/**/*'
  - 'website/**/appintegrations_*'
service/applicationcostprofiler:
  - 'internal/service/applicationcostprofiler/**/*'
  - 'website/**/applicationcostprofiler_*'
service/applicationinsights:
  - 'internal/service/applicationinsights/**/*'
  - 'website/**/applicationinsights_*'
service/appmesh:
  - 'internal/service/appmesh/**/*'
  - 'website/**/appmesh_*'
service/apprunner:
  - 'internal/service/apprunner/**/*'
  - 'website/**/apprunner_*'
service/appstream:
  - 'internal/service/appstream/**/*'
  - 'website/**/appstream_*'
service/appsync:
  - 'internal/service/appsync/**/*'
  - 'website/**/appsync_*'
service/athena:
  - 'internal/service/athena/**/*'
  - 'website/**/athena_*'
service/auditmanager:
  - 'internal/service/auditmanager/**/*'
  - 'website/**/auditmanager_*'
service/autoscaling:
  - 'internal/service/autoscaling/**/*'
  - 'website/**/autoscaling_*'
  - 'website/**/launch_configuration*'
service/autoscalingplans:
  - 'internal/service/autoscalingplans/**/*'
  - 'website/**/autoscalingplans_*'
service/backup:
  - 'internal/service/backup/**/*'
  - 'website/**/backup_*'
service/backupgateway:
  - 'internal/service/backupgateway/**/*'
  - 'website/**/backupgateway_*'
service/batch:
  - 'internal/service/batch/**/*'
  - 'website/**/batch_*'
service/billingconductor:
  - 'internal/service/billingconductor/**/*'
  - 'website/**/billingconductor_*'
service/braket:
  - 'internal/service/braket/**/*'
  - 'website/**/braket_*'
service/budgets:
  - 'internal/service/budgets/**/*'
  - 'website/**/budgets_*'
service/ce:
  - 'internal/service/ce/**/*'
  - 'website/**/ce_*'
service/chime:
  - 'internal/service/chime/**/*'
  - 'website/**/chime_*'
service/chimesdkidentity:
  - 'internal/service/chimesdkidentity/**/*'
  - 'website/**/chimesdkidentity_*'
service/chimesdkmeetings:
  - 'internal/service/chimesdkmeetings/**/*'
  - 'website/**/chimesdkmeetings_*'
service/chimesdkmessaging:
  - 'internal/service/chimesdkmessaging/**/*'
  - 'website/**/chimesdkmessaging_*'
service/cloud9:
  - 'internal/service/cloud9/**/*'
  - 'website/**/cloud9_*'
service/cloudcontrol:
  - 'internal/service/cloudcontrol/**/*'
  - 'website/**/cloudcontrolapi_*'
service/clouddirectory:
  - 'internal/service/clouddirectory/**/*'
  - 'website/**/clouddirectory_*'
service/cloudformation:
  - 'internal/service/cloudformation/**/*'
  - 'website/**/cloudformation_*'
service/cloudfront:
  - 'internal/service/cloudfront/**/*'
  - 'website/**/cloudfront_*'
service/cloudhsmv2:
  - 'internal/service/cloudhsmv2/**/*'
  - 'website/**/cloudhsm*'
service/cloudsearch:
  - 'internal/service/cloudsearch/**/*'
  - 'website/**/cloudsearch_*'
service/cloudsearchdomain:
  - 'internal/service/cloudsearchdomain/**/*'
  - 'website/**/cloudsearchdomain_*'
service/cloudtrail:
  - 'internal/service/cloudtrail/**/*'
  - 'website/**/cloudtrail*'
service/cloudwatch:
  - 'internal/service/cloudwatch/**/*'
  - 'website/**/cloudwatch_dashboard*'
  - 'website/**/cloudwatch_metric_*'
  - 'website/**/cloudwatch_composite_*'
service/codeartifact:
  - 'internal/service/codeartifact/**/*'
  - 'website/**/codeartifact_*'
service/codebuild:
  - 'internal/service/codebuild/**/*'
  - 'website/**/codebuild_*'
service/codecommit:
  - 'internal/service/codecommit/**/*'
  - 'website/**/codecommit_*'
service/codeguruprofiler:
  - 'internal/service/codeguruprofiler/**/*'
  - 'website/**/codeguruprofiler_*'
service/codegurureviewer:
  - 'internal/service/codegurureviewer/**/*'
  - 'website/**/codegurureviewer_*'
service/codepipeline:
  - 'internal/service/codepipeline/**/*'
  - 'website/**/codepipeline*'
service/codestar:
  - 'internal/service/codestar/**/*'
  - 'website/**/codestar_*'
service/codestarconnections:
  - 'internal/service/codestarconnections/**/*'
  - 'website/**/codestarconnections_*'
service/codestarnotifications:
  - 'internal/service/codestarnotifications/**/*'
  - 'website/**/codestarnotifications_*'
service/cognitoidentity:
  - 'internal/service/cognitoidentity/**/*'
  - 'website/**/cognito_identity_pool*'
service/cognitoidp:
  - 'internal/service/cognitoidp/**/*'
  - 'website/**/cognito_identity_provider*'
  - 'website/**/cognito_resource_*'
  - 'website/**/cognito_user*'
service/cognitosync:
  - 'internal/service/cognitosync/**/*'
  - 'website/**/cognitosync_*'
service/comprehend:
  - 'internal/service/comprehend/**/*'
  - 'website/**/comprehend_*'
service/comprehendmedical:
  - 'internal/service/comprehendmedical/**/*'
  - 'website/**/comprehendmedical_*'
service/computeoptimizer:
  - 'internal/service/computeoptimizer/**/*'
  - 'website/**/computeoptimizer_*'
service/configservice:
  - 'internal/service/configservice/**/*'
  - 'website/**/config_*'
service/connect:
  - 'internal/service/connect/**/*'
  - 'website/**/connect_*'
service/connectcontactlens:
  - 'internal/service/connectcontactlens/**/*'
  - 'website/**/connectcontactlens_*'
service/connectparticipant:
  - 'internal/service/connectparticipant/**/*'
  - 'website/**/connectparticipant_*'
service/cur:
  - 'internal/service/cur/**/*'
  - 'website/**/cur_*'
service/customerprofiles:
  - 'internal/service/customerprofiles/**/*'
  - 'website/**/customerprofiles_*'
service/databrew:
  - 'internal/service/databrew/**/*'
  - 'website/**/databrew_*'
service/dataexchange:
  - 'internal/service/dataexchange/**/*'
  - 'website/**/dataexchange_*'
service/datapipeline:
  - 'internal/service/datapipeline/**/*'
  - 'website/**/datapipeline_*'
service/datasync:
  - 'internal/service/datasync/**/*'
  - 'website/**/datasync_*'
service/dax:
  - 'internal/service/dax/**/*'
  - 'website/**/dax_*'
service/deploy:
  - 'internal/service/deploy/**/*'
  - 'website/**/codedeploy_*'
service/detective:
  - 'internal/service/detective/**/*'
  - 'website/**/detective_*'
service/devicefarm:
  - 'internal/service/devicefarm/**/*'
  - 'website/**/devicefarm_*'
service/devopsguru:
  - 'internal/service/devopsguru/**/*'
  - 'website/**/devopsguru_*'
service/directconnect:
  - 'internal/service/directconnect/**/*'
  - 'website/**/dx_*'
service/discovery:
  - 'internal/service/discovery/**/*'
  - 'website/**/discovery_*'
service/dlm:
  - 'internal/service/dlm/**/*'
  - 'website/**/dlm_*'
service/dms:
  - 'internal/service/dms/**/*'
  - 'website/**/dms_*'
service/docdb:
  - 'internal/service/docdb/**/*'
  - 'website/**/docdb_*'
service/drs:
  - 'internal/service/drs/**/*'
  - 'website/**/drs_*'
service/ds:
  - 'internal/service/ds/**/*'
  - 'website/**/directory_service_*'
service/dynamodb:
  - 'internal/service/dynamodb/**/*'
  - 'website/**/dynamodb_*'
service/dynamodbstreams:
  - 'internal/service/dynamodbstreams/**/*'
  - 'website/**/dynamodbstreams_*'
service/ebs:
  - 'internal/service/ebs/**/*'
  - 'website/**/changewhenimplemented*'
service/ec2:
  - 'internal/service/ec2/**/ec2_*'
  - 'website/**/ami*'
  - 'website/**/availability_zone*'
  - 'website/**/ec2_availability_*'
  - 'website/**/ec2_capacity_*'
  - 'website/**/ec2_fleet*'
  - 'website/**/ec2_host*'
  - 'website/**/ec2_instance_*'
  - 'website/**/ec2_serial_*'
  - 'website/**/ec2_spot_*'
  - 'website/**/ec2_tag*'
  - 'website/**/eip*'
  - 'website/**/instance*'
  - 'website/**/key_pair*'
  - 'website/**/launch_template*'
  - 'website/**/placement_group*'
  - 'website/**/spot_*'
service/ec2ebs:
  - 'internal/service/ec2/**/ebs_*'
  - 'website/**/ebs_*'
  - 'website/**/volume_attachment*'
  - 'website/**/snapshot_*'
service/ec2instanceconnect:
  - 'internal/service/ec2instanceconnect/**/*'
  - 'website/**/ec2instanceconnect_*'
service/ec2outposts:
  - 'internal/service/ec2/**/outposts_*'
  - 'website/**/ec2_coip_pool*'
  - 'website/**/ec2_local_gateway*'
service/ecr:
  - 'internal/service/ecr/**/*'
  - 'website/**/ecr_*'
service/ecrpublic:
  - 'internal/service/ecrpublic/**/*'
  - 'website/**/ecrpublic_*'
service/ecs:
  - 'internal/service/ecs/**/*'
  - 'website/**/ecs_*'
service/efs:
  - 'internal/service/efs/**/*'
  - 'website/**/efs_*'
service/eks:
  - 'internal/service/eks/**/*'
  - 'website/**/eks_*'
service/elasticache:
  - 'internal/service/elasticache/**/*'
  - 'website/**/elasticache_*'
service/elasticbeanstalk:
  - 'internal/service/elasticbeanstalk/**/*'
  - 'website/**/elastic_beanstalk_*'
service/elasticinference:
  - 'internal/service/elasticinference/**/*'
  - 'website/**/elasticinference_*'
service/elasticsearch:
  - 'internal/service/elasticsearch/**/*'
  - 'website/**/elasticsearch_*'
service/elastictranscoder:
  - 'internal/service/elastictranscoder/**/*'
  - 'website/**/elastictranscoder_*'
service/elb:
  - 'internal/service/elb/**/*'
  - 'website/**/app_cookie_stickiness_policy*'
  - 'website/**/elb*'
  - 'website/**/lb_cookie_stickiness_policy*'
  - 'website/**/lb_ssl_negotiation_policy*'
  - 'website/**/load_balancer*'
  - 'website/**/proxy_protocol_policy*'
service/elbv2:
  - 'internal/service/elbv2/**/*'
  - 'website/**/lb\.*'
  - 'website/**/lb_listener*'
  - 'website/**/lb_target_group*'
service/emr:
  - 'internal/service/emr/**/*'
  - 'website/**/emr_*'
service/emrcontainers:
  - 'internal/service/emrcontainers/**/*'
  - 'website/**/emrcontainers_*'
service/events:
  - 'internal/service/events/**/*'
  - 'website/**/cloudwatch_event_*'
service/evidently:
  - 'internal/service/evidently/**/*'
  - 'website/**/evidently_*'
service/finspace:
  - 'internal/service/finspace/**/*'
  - 'website/**/finspace_*'
service/finspacedata:
  - 'internal/service/finspacedata/**/*'
  - 'website/**/finspacedata_*'
service/firehose:
  - 'internal/service/firehose/**/*'
  - 'website/**/kinesis_firehose_*'
service/fis:
  - 'internal/service/fis/**/*'
  - 'website/**/fis_*'
service/fms:
  - 'internal/service/fms/**/*'
  - 'website/**/fms_*'
service/forecast:
  - 'internal/service/forecast/**/*'
  - 'website/**/forecast_*'
service/forecastquery:
  - 'internal/service/forecastquery/**/*'
  - 'website/**/forecastquery_*'
service/frauddetector:
  - 'internal/service/frauddetector/**/*'
  - 'website/**/frauddetector_*'
service/fsx:
  - 'internal/service/fsx/**/*'
  - 'website/**/fsx_*'
service/gamelift:
  - 'internal/service/gamelift/**/*'
  - 'website/**/gamelift_*'
service/glacier:
  - 'internal/service/glacier/**/*'
  - 'website/**/glacier_*'
service/globalaccelerator:
  - 'internal/service/globalaccelerator/**/*'
  - 'website/**/globalaccelerator_*'
service/glue:
  - 'internal/service/glue/**/*'
  - 'website/**/glue_*'
service/grafana:
  - 'internal/service/grafana/**/*'
  - 'website/**/grafana_*'
service/greengrass:
  - 'internal/service/greengrass/**/*'
  - 'website/**/greengrass_*'
service/greengrassv2:
  - 'internal/service/greengrassv2/**/*'
  - 'website/**/greengrassv2_*'
service/groundstation:
  - 'internal/service/groundstation/**/*'
  - 'website/**/groundstation_*'
service/guardduty:
  - 'internal/service/guardduty/**/*'
  - 'website/**/guardduty_*'
service/health:
  - 'internal/service/health/**/*'
  - 'website/**/health_*'
service/healthlake:
  - 'internal/service/healthlake/**/*'
  - 'website/**/healthlake_*'
service/honeycode:
  - 'internal/service/honeycode/**/*'
  - 'website/**/honeycode_*'
service/iam:
  - 'internal/service/iam/**/*'
  - 'website/**/iam_*'
service/identitystore:
  - 'internal/service/identitystore/**/*'
  - 'website/**/identitystore_*'
service/imagebuilder:
  - 'internal/service/imagebuilder/**/*'
  - 'website/**/imagebuilder_*'
service/inspector:
  - 'internal/service/inspector/**/*'
  - 'website/**/inspector_*'
service/inspector2:
  - 'internal/service/inspector2/**/*'
  - 'website/**/inspector2_*'
service/iot:
  - 'internal/service/iot/**/*'
  - 'website/**/iot_*'
service/iot1clickdevices:
  - 'internal/service/iot1clickdevices/**/*'
  - 'website/**/iot1clickdevices_*'
service/iot1clickprojects:
  - 'internal/service/iot1clickprojects/**/*'
  - 'website/**/iot1clickprojects_*'
service/iotanalytics:
  - 'internal/service/iotanalytics/**/*'
  - 'website/**/iotanalytics_*'
service/iotdata:
  - 'internal/service/iotdata/**/*'
  - 'website/**/iotdata_*'
service/iotdeviceadvisor:
  - 'internal/service/iotdeviceadvisor/**/*'
  - 'website/**/iotdeviceadvisor_*'
service/iotevents:
  - 'internal/service/iotevents/**/*'
  - 'website/**/iotevents_*'
service/ioteventsdata:
  - 'internal/service/ioteventsdata/**/*'
  - 'website/**/ioteventsdata_*'
service/iotfleethub:
  - 'internal/service/iotfleethub/**/*'
  - 'website/**/iotfleethub_*'
service/iotjobsdata:
  - 'internal/service/iotjobsdata/**/*'
  - 'website/**/iotjobsdata_*'
service/iotsecuretunneling:
  - 'internal/service/iotsecuretunneling/**/*'
  - 'website/**/iotsecuretunneling_*'
service/iotsitewise:
  - 'internal/service/iotsitewise/**/*'
  - 'website/**/iotsitewise_*'
service/iotthingsgraph:
  - 'internal/service/iotthingsgraph/**/*'
  - 'website/**/iotthingsgraph_*'
service/iottwinmaker:
  - 'internal/service/iottwinmaker/**/*'
  - 'website/**/iottwinmaker_*'
service/iotwireless:
  - 'internal/service/iotwireless/**/*'
  - 'website/**/iotwireless_*'
service/ipam:
  - 'internal/service/ec2/**/ipam_*'
  - 'website/**/vpc_ipam*'
service/ivs:
  - 'internal/service/ivs/**/*'
  - 'website/**/ivs_*'
service/kafka:
  - 'internal/service/kafka/**/*'
  - 'website/**/msk_*'
service/kafkaconnect:
  - 'internal/service/kafkaconnect/**/*'
  - 'website/**/mskconnect_*'
service/kendra:
  - 'internal/service/kendra/**/*'
  - 'website/**/kendra_*'
service/keyspaces:
  - 'internal/service/keyspaces/**/*'
  - 'website/**/keyspaces_*'
service/kinesis:
  - 'internal/service/kinesis/**/*'
  - 'website/**/kinesis_stream*'
service/kinesisanalytics:
  - 'internal/service/kinesisanalytics/**/*'
  - 'website/**/kinesis_analytics_*'
service/kinesisanalyticsv2:
  - 'internal/service/kinesisanalyticsv2/**/*'
  - 'website/**/kinesisanalyticsv2_*'
service/kinesisvideo:
  - 'internal/service/kinesisvideo/**/*'
  - 'website/**/kinesis_video_*'
service/kinesisvideoarchivedmedia:
  - 'internal/service/kinesisvideoarchivedmedia/**/*'
  - 'website/**/kinesisvideoarchivedmedia_*'
service/kinesisvideomedia:
  - 'internal/service/kinesisvideomedia/**/*'
  - 'website/**/kinesisvideomedia_*'
service/kinesisvideosignaling:
  - 'internal/service/kinesisvideosignaling/**/*'
  - 'website/**/kinesisvideosignaling_*'
service/kms:
  - 'internal/service/kms/**/*'
  - 'website/**/kms_*'
service/lakeformation:
  - 'internal/service/lakeformation/**/*'
  - 'website/**/lakeformation_*'
service/lambda:
  - 'internal/service/lambda/**/*'
  - 'website/**/lambda_*'
service/lexmodels:
  - 'internal/service/lexmodels/**/*'
  - 'website/**/lex_*'
service/lexmodelsv2:
  - 'internal/service/lexmodelsv2/**/*'
  - 'website/**/lexmodelsv2_*'
service/lexruntime:
  - 'internal/service/lexruntime/**/*'
  - 'website/**/lexruntime_*'
service/lexruntimev2:
  - 'internal/service/lexruntimev2/**/*'
  - 'website/**/lexruntimev2_*'
service/licensemanager:
  - 'internal/service/licensemanager/**/*'
  - 'website/**/licensemanager_*'
service/lightsail:
  - 'internal/service/lightsail/**/*'
  - 'website/**/lightsail_*'
service/location:
  - 'internal/service/location/**/*'
  - 'website/**/location_*'
service/logs:
  - 'internal/service/logs/**/*'
  - 'website/**/cloudwatch_log_*'
  - 'website/**/cloudwatch_query_*'
service/lookoutequipment:
  - 'internal/service/lookoutequipment/**/*'
  - 'website/**/lookoutequipment_*'
service/lookoutmetrics:
  - 'internal/service/lookoutmetrics/**/*'
  - 'website/**/lookoutmetrics_*'
service/lookoutvision:
  - 'internal/service/lookoutvision/**/*'
  - 'website/**/lookoutvision_*'
service/machinelearning:
  - 'internal/service/machinelearning/**/*'
  - 'website/**/machinelearning_*'
service/macie:
  - 'internal/service/macie/**/*'
  - 'website/**/macie_*'
service/macie2:
  - 'internal/service/macie2/**/*'
  - 'website/**/macie2_*'
service/managedblockchain:
  - 'internal/service/managedblockchain/**/*'
  - 'website/**/managedblockchain_*'
service/marketplacecatalog:
  - 'internal/service/marketplacecatalog/**/*'
  - 'website/**/marketplace_catalog_*'
service/marketplacecommerceanalytics:
  - 'internal/service/marketplacecommerceanalytics/**/*'
  - 'website/**/marketplacecommerceanalytics_*'
service/marketplaceentitlement:
  - 'internal/service/marketplaceentitlement/**/*'
  - 'website/**/marketplaceentitlement_*'
service/marketplacemetering:
  - 'internal/service/marketplacemetering/**/*'
  - 'website/**/marketplacemetering_*'
service/mediaconnect:
  - 'internal/service/mediaconnect/**/*'
  - 'website/**/media_connect_*'
service/mediaconvert:
  - 'internal/service/mediaconvert/**/*'
  - 'website/**/media_convert_*'
service/medialive:
  - 'internal/service/medialive/**/*'
  - 'website/**/media_live_*'
service/mediapackage:
  - 'internal/service/mediapackage/**/*'
  - 'website/**/media_package_*'
service/mediapackagevod:
  - 'internal/service/mediapackagevod/**/*'
  - 'website/**/mediapackagevod_*'
service/mediastore:
  - 'internal/service/mediastore/**/*'
  - 'website/**/media_store_*'
service/mediastoredata:
  - 'internal/service/mediastoredata/**/*'
  - 'website/**/mediastoredata_*'
service/mediatailor:
  - 'internal/service/mediatailor/**/*'
  - 'website/**/media_tailor_*'
service/memorydb:
  - 'internal/service/memorydb/**/*'
  - 'website/**/memorydb_*'
service/meta:
  - 'internal/service/meta/**/*'
  - 'website/**/arn*'
  - 'website/**/ip_ranges*'
  - 'website/**/billing_service_account*'
  - 'website/**/default_tags*'
  - 'website/**/partition*'
  - 'website/**/region*'
  - 'website/**/service\.*'
service/mgh:
  - 'internal/service/mgh/**/*'
  - 'website/**/mgh_*'
service/mgn:
  - 'internal/service/mgn/**/*'
  - 'website/**/mgn_*'
service/migrationhubconfig:
  - 'internal/service/migrationhubconfig/**/*'
  - 'website/**/migrationhubconfig_*'
service/migrationhubrefactorspaces:
  - 'internal/service/migrationhubrefactorspaces/**/*'
  - 'website/**/migrationhubrefactorspaces_*'
service/migrationhubstrategy:
  - 'internal/service/migrationhubstrategy/**/*'
  - 'website/**/migrationhubstrategy_*'
service/mobile:
  - 'internal/service/mobile/**/*'
  - 'website/**/mobile_*'
service/mq:
  - 'internal/service/mq/**/*'
  - 'website/**/mq_*'
service/mturk:
  - 'internal/service/mturk/**/*'
  - 'website/**/mturk_*'
service/mwaa:
  - 'internal/service/mwaa/**/*'
  - 'website/**/mwaa_*'
service/neptune:
  - 'internal/service/neptune/**/*'
  - 'website/**/neptune_*'
service/networkfirewall:
  - 'internal/service/networkfirewall/**/*'
  - 'website/**/networkfirewall_*'
service/networkmanager:
  - 'internal/service/networkmanager/**/*'
  - 'website/**/networkmanager_*'
service/nimble:
  - 'internal/service/nimble/**/*'
  - 'website/**/nimble_*'
service/opensearch:
  - 'internal/service/opensearch/**/*'
  - 'website/**/opensearch_*'
service/opsworks:
  - 'internal/service/opsworks/**/*'
  - 'website/**/opsworks_*'
service/opsworkscm:
  - 'internal/service/opsworkscm/**/*'
  - 'website/**/opsworkscm_*'
service/organizations:
  - 'internal/service/organizations/**/*'
  - 'website/**/organizations_*'
service/outposts:
  - 'internal/service/outposts/**/*'
  - 'website/**/outposts_*'
service/panorama:
  - 'internal/service/panorama/**/*'
  - 'website/**/panorama_*'
service/personalize:
  - 'internal/service/personalize/**/*'
  - 'website/**/personalize_*'
service/personalizeevents:
  - 'internal/service/personalizeevents/**/*'
  - 'website/**/personalizeevents_*'
service/personalizeruntime:
  - 'internal/service/personalizeruntime/**/*'
  - 'website/**/personalizeruntime_*'
service/pi:
  - 'internal/service/pi/**/*'
  - 'website/**/pi_*'
service/pinpoint:
  - 'internal/service/pinpoint/**/*'
  - 'website/**/pinpoint_*'
service/pinpointemail:
  - 'internal/service/pinpointemail/**/*'
  - 'website/**/pinpointemail_*'
service/pinpointsmsvoice:
  - 'internal/service/pinpointsmsvoice/**/*'
  - 'website/**/pinpointsmsvoice_*'
service/polly:
  - 'internal/service/polly/**/*'
  - 'website/**/polly_*'
service/pricing:
  - 'internal/service/pricing/**/*'
  - 'website/**/pricing_*'
service/proton:
  - 'internal/service/proton/**/*'
  - 'website/**/proton_*'
service/qldb:
  - 'internal/service/qldb/**/*'
  - 'website/**/qldb_*'
service/qldbsession:
  - 'internal/service/qldbsession/**/*'
  - 'website/**/qldbsession_*'
service/quicksight:
  - 'internal/service/quicksight/**/*'
  - 'website/**/quicksight_*'
service/ram:
  - 'internal/service/ram/**/*'
  - 'website/**/ram_*'
service/rbin:
  - 'internal/service/rbin/**/*'
  - 'website/**/rbin_*'
service/rds:
  - 'internal/service/rds/**/*'
  - 'website/**/rds_*'
  - 'website/**/db_*'
service/rdsdata:
  - 'internal/service/rdsdata/**/*'
  - 'website/**/rdsdata_*'
service/redshift:
  - 'internal/service/redshift/**/*'
  - 'website/**/redshift_*'
service/redshiftdata:
  - 'internal/service/redshiftdata/**/*'
  - 'website/**/redshiftdata_*'
service/rekognition:
  - 'internal/service/rekognition/**/*'
  - 'website/**/rekognition_*'
service/resiliencehub:
  - 'internal/service/resiliencehub/**/*'
  - 'website/**/resiliencehub_*'
service/resourcegroups:
  - 'internal/service/resourcegroups/**/*'
  - 'website/**/resourcegroups_*'
service/resourcegroupstaggingapi:
  - 'internal/service/resourcegroupstaggingapi/**/*'
  - 'website/**/resourcegroupstaggingapi_*'
service/robomaker:
  - 'internal/service/robomaker/**/*'
  - 'website/**/robomaker_*'
service/route53:
  - 'internal/service/route53/**/*'
  - 'website/**/route53_delegation_*'
  - 'website/**/route53_health_*'
  - 'website/**/route53_hosted_*'
  - 'website/**/route53_key_*'
  - 'website/**/route53_query_*'
  - 'website/**/route53_record*'
  - 'website/**/route53_traffic_*'
  - 'website/**/route53_vpc_*'
  - 'website/**/route53_zone*'
service/route53domains:
  - 'internal/service/route53domains/**/*'
  - 'website/**/route53domains_*'
service/route53recoverycluster:
  - 'internal/service/route53recoverycluster/**/*'
  - 'website/**/route53recoverycluster_*'
service/route53recoverycontrolconfig:
  - 'internal/service/route53recoverycontrolconfig/**/*'
  - 'website/**/route53recoverycontrolconfig_*'
service/route53recoveryreadiness:
  - 'internal/service/route53recoveryreadiness/**/*'
  - 'website/**/route53recoveryreadiness_*'
service/route53resolver:
  - 'internal/service/route53resolver/**/*'
  - 'website/**/route53_resolver_*'
service/rum:
  - 'internal/service/rum/**/*'
  - 'website/**/rum_*'
service/s3:
  - 'internal/service/s3/**/*'
  - 'website/**/s3_bucket*'
  - 'website/**/s3_object*'
  - 'website/**/canonical_user_id*'
service/s3control:
  - 'internal/service/s3control/**/*'
  - 'website/**/s3control*'
  - 'website/**/s3_account_*'
  - 'website/**/s3_access_*'
service/s3outposts:
  - 'internal/service/s3outposts/**/*'
  - 'website/**/s3outposts_*'
service/sagemaker:
  - 'internal/service/sagemaker/**/*'
  - 'website/**/sagemaker_*'
service/sagemakera2iruntime:
  - 'internal/service/sagemakera2iruntime/**/*'
  - 'website/**/sagemakera2iruntime_*'
service/sagemakeredge:
  - 'internal/service/sagemakeredge/**/*'
  - 'website/**/sagemakeredge_*'
service/sagemakerfeaturestoreruntime:
  - 'internal/service/sagemakerfeaturestoreruntime/**/*'
  - 'website/**/sagemakerfeaturestoreruntime_*'
service/sagemakerruntime:
  - 'internal/service/sagemakerruntime/**/*'
  - 'website/**/sagemakerruntime_*'
service/savingsplans:
  - 'internal/service/savingsplans/**/*'
  - 'website/**/savingsplans_*'
service/schemas:
  - 'internal/service/schemas/**/*'
  - 'website/**/schemas_*'
service/secretsmanager:
  - 'internal/service/secretsmanager/**/*'
  - 'website/**/secretsmanager_*'
service/securityhub:
  - 'internal/service/securityhub/**/*'
  - 'website/**/securityhub_*'
service/serverlessrepo:
  - 'internal/service/serverlessrepo/**/*'
  - 'website/**/serverlessapplicationrepository_*'
service/servicecatalog:
  - 'internal/service/servicecatalog/**/*'
  - 'website/**/servicecatalog_*'
service/servicecatalogappregistry:
  - 'internal/service/servicecatalogappregistry/**/*'
  - 'website/**/servicecatalogappregistry_*'
service/servicediscovery:
  - 'internal/service/servicediscovery/**/*'
  - 'website/**/service_discovery_*'
service/servicequotas:
  - 'internal/service/servicequotas/**/*'
  - 'website/**/servicequotas_*'
service/ses:
  - 'internal/service/ses/**/*'
  - 'website/**/ses_*'
service/sesv2:
  - 'internal/service/sesv2/**/*'
  - 'website/**/sesv2_*'
service/sfn:
  - 'internal/service/sfn/**/*'
  - 'website/**/sfn_*'
service/shield:
  - 'internal/service/shield/**/*'
  - 'website/**/shield_*'
service/signer:
  - 'internal/service/signer/**/*'
  - 'website/**/signer_*'
service/simpledb:
  - 'internal/service/simpledb/**/*'
  - 'website/**/simpledb_*'
service/sms:
  - 'internal/service/sms/**/*'
  - 'website/**/sms_*'
service/snowball:
  - 'internal/service/snowball/**/*'
  - 'website/**/snowball_*'
service/snowdevicemanagement:
  - 'internal/service/snowdevicemanagement/**/*'
  - 'website/**/snowdevicemanagement_*'
service/sns:
  - 'internal/service/sns/**/*'
  - 'website/**/sns_*'
service/sqs:
  - 'internal/service/sqs/**/*'
  - 'website/**/sqs_*'
service/ssm:
  - 'internal/service/ssm/**/*'
  - 'website/**/ssm_*'
service/ssmcontacts:
  - 'internal/service/ssmcontacts/**/*'
  - 'website/**/ssmcontacts_*'
service/ssmincidents:
  - 'internal/service/ssmincidents/**/*'
  - 'website/**/ssmincidents_*'
service/sso:
  - 'internal/service/sso/**/*'
  - 'website/**/sso_*'
service/ssoadmin:
  - 'internal/service/ssoadmin/**/*'
  - 'website/**/ssoadmin_*'
service/ssooidc:
  - 'internal/service/ssooidc/**/*'
  - 'website/**/ssooidc_*'
service/storagegateway:
  - 'internal/service/storagegateway/**/*'
  - 'website/**/storagegateway_*'
service/sts:
  - 'internal/service/sts/**/*'
  - 'website/**/caller_identity*'
service/support:
  - 'internal/service/support/**/*'
  - 'website/**/support_*'
service/swf:
  - 'internal/service/swf/**/*'
  - 'website/**/swf_*'
service/synthetics:
  - 'internal/service/synthetics/**/*'
  - 'website/**/synthetics_*'
service/textract:
  - 'internal/service/textract/**/*'
  - 'website/**/textract_*'
service/timestreamquery:
  - 'internal/service/timestreamquery/**/*'
  - 'website/**/timestreamquery_*'
service/timestreamwrite:
  - 'internal/service/timestreamwrite/**/*'
  - 'website/**/timestreamwrite_*'
service/transcribe:
  - 'internal/service/transcribe/**/*'
  - 'website/**/transcribe_*'
service/transcribestreaming:
  - 'internal/service/transcribestreaming/**/*'
  - 'website/**/transcribestreaming_*'
service/transfer:
  - 'internal/service/transfer/**/*'
  - 'website/**/transfer_*'
service/transitgateway:
  - 'internal/service/ec2/**/transitgateway_*'
  - 'website/**/ec2_transit_gateway*'
service/translate:
  - 'internal/service/translate/**/*'
  - 'website/**/translate_*'
service/voiceid:
  - 'internal/service/voiceid/**/*'
  - 'website/**/voiceid_*'
service/vpc:
  - 'internal/service/ec2/**/vpc_*'
  - 'website/**/default_network_*'
  - 'website/**/default_route_*'
  - 'website/**/default_security_*'
  - 'website/**/default_subnet*'
  - 'website/**/default_vpc*'
  - 'website/**/ec2_managed_*'
  - 'website/**/ec2_network_*'
  - 'website/**/ec2_subnet_*'
  - 'website/**/ec2_traffic_*'
  - 'website/**/egress_only_*'
  - 'website/**/flow_log*'
  - 'website/**/internet_gateway*'
  - 'website/**/main_route_*'
  - 'website/**/nat_*'
  - 'website/**/network_*'
  - 'website/**/prefix_list*'
  - 'website/**/route_*'
  - 'website/**/route\.*'
  - 'website/**/security_group*'
  - 'website/**/subnet*'
  - 'website/**/vpc_dhcp_*'
  - 'website/**/vpc_endpoint*'
  - 'website/**/vpc_ipv*'
  - 'website/**/vpc_peering_*'
  - 'website/**/vpc\.*'
  - 'website/**/vpcs\.*'
service/vpnclient:
  - 'internal/service/ec2/**/vpnclient_*'
  - 'website/**/ec2_client_vpn_*'
service/vpnsite:
  - 'internal/service/ec2/**/vpnsite_*'
  - 'website/**/customer_gateway*'
  - 'website/**/vpn_*'
service/waf:
  - 'internal/service/waf/**/*'
  - 'website/**/waf_*'
service/wafregional:
  - 'internal/service/wafregional/**/*'
  - 'website/**/wafregional_*'
service/wafv2:
  - 'internal/service/wafv2/**/*'
  - 'website/**/wafv2_*'
service/wavelength:
  - 'internal/service/ec2/**/wavelength_*'
  - 'website/**/ec2_carrier_*'
service/wellarchitected:
  - 'internal/service/wellarchitected/**/*'
  - 'website/**/wellarchitected_*'
service/wisdom:
  - 'internal/service/wisdom/**/*'
  - 'website/**/wisdom_*'
service/workdocs:
  - 'internal/service/workdocs/**/*'
  - 'website/**/workdocs_*'
service/worklink:
  - 'internal/service/worklink/**/*'
  - 'website/**/worklink_*'
service/workmail:
  - 'internal/service/workmail/**/*'
  - 'website/**/workmail_*'
service/workmailmessageflow:
  - 'internal/service/workmailmessageflow/**/*'
  - 'website/**/workmailmessageflow_*'
service/workspaces:
  - 'internal/service/workspaces/**/*'
  - 'website/**/workspaces_*'
service/workspacesweb:
  - 'internal/service/workspacesweb/**/*'
  - 'website/**/workspacesweb_*'
service/xray:
  - 'internal/service/xray/**/*'
  - 'website/**/xray_*'<|MERGE_RESOLUTION|>--- conflicted
+++ resolved
@@ -109,12 +109,9 @@
 service/appconfig:
   - 'internal/service/appconfig/**/*'
   - 'website/**/appconfig_*'
-<<<<<<< HEAD
-=======
 service/appconfigdata:
   - 'internal/service/appconfigdata/**/*'
   - 'website/**/appconfigdata_*'
->>>>>>> cffbd383
 service/appflow:
   - 'internal/service/appflow/**/*'
   - 'website/**/appflow_*'
