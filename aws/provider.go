--- conflicted
+++ resolved
@@ -319,11 +319,8 @@
 			"aws_cloudwatch_log_resource_policy":           resourceAwsCloudWatchLogResourcePolicy(),
 			"aws_cloudwatch_log_stream":                    resourceAwsCloudWatchLogStream(),
 			"aws_cloudwatch_log_subscription_filter":       resourceAwsCloudwatchLogSubscriptionFilter(),
-<<<<<<< HEAD
 			"aws_config_aggregate_authorization":           resourceAwsConfigAggregateAuthorization(),
-=======
 			"aws_config_aggregator":                        resourceAwsConfigAggregator(),
->>>>>>> a3b5a6dc
 			"aws_config_config_rule":                       resourceAwsConfigConfigRule(),
 			"aws_config_configuration_recorder":            resourceAwsConfigConfigurationRecorder(),
 			"aws_config_configuration_recorder_status":     resourceAwsConfigConfigurationRecorderStatus(),
